--- conflicted
+++ resolved
@@ -31,24 +31,17 @@
 import re
 import sys
 import time
-from deprecated import deprecated
 
 import aioserial
 import serial.tools.list_ports as lp
 from getch import pause_exit
+from deprecated import deprecated
 
 basedir = os.path.dirname(os.path.realpath(__file__))
 
-<<<<<<< HEAD
-script_version = "0.17.0"
-script_authors = "Jason Ramboz"
-script_repo = "https://github.com/jramboz/py2saber"
-
-=======
 script_version = '0.18.1'
 script_authors = 'Jason Ramboz'
 script_repo = 'https://github.com/jramboz/py2saber'
->>>>>>> b886c15f
 
 # adapted from https://stackoverflow.com/a/66491013
 class DocDefaultException(Exception):
@@ -100,29 +93,6 @@
     """Controls communication with an OpenCore-based lightsaber."""
 
     # Serial port communication settings
-<<<<<<< HEAD
-    _SERIAL_SETTINGS = {
-        "baudrate": 115200,
-        "bytesize": 8,
-        "parity": "N",
-        "stopbits": 1,
-        "xonxoff": False,
-        "dsrdtr": False,
-        "rtscts": False,
-        "timeout": 3,
-        "write_timeout": None,
-        "inter_byte_timeout": None,
-    }
-
-    _CHUNK_SIZE = 128  # NXTs run into buffer problems if you try to send more than 128 bytes at a time
-
-    _FILE_DELAY = 5  # Number of seconds to pause between file uploads
-
-    def __init__(
-        self, port: str = None, gui: bool = False, loglevel: int = logging.ERROR
-    ) -> None:
-        self.log = logging.getLogger("Saber_Controller")
-=======
     _SERIAL_SETTINGS = {'baudrate': 1152000, 
                         'bytesize': 8, 
                         'parity': 'N', 
@@ -136,11 +106,12 @@
     
     _CHUNK_SIZE = 128   # NXTs run into buffer problems if you try to send more than 128 bytes at a time
 
-    _FILE_DELAY = 5 # Number of seconds to pause between file uploads
-
-    def __init__(self, port: str=None, gui: bool = False, loglevel: int = logging.ERROR) -> None:
-        self.log = logging.getLogger('Saber_Controller')
->>>>>>> b886c15f
+    _FILE_DELAY = 5  # Number of seconds to pause between file uploads
+
+    def __init__(
+        self, port: str = None, gui: bool = False, loglevel: int = logging.ERROR
+    ) -> None:
+        self.log = logging.getLogger("Saber_Controller")
         self.log.setLevel(loglevel)
         self.log.info("Initializing saber connection.")
         self.gui = gui  # Flag for whether to output signals for PySide GUI
@@ -164,24 +135,12 @@
                 raise NoAnimaSaberException
         # Otherwise, use the first port found with an OpenCore saber connected
         else:
-<<<<<<< HEAD
-            ports = await Saber_Controller.get_ports()
-            for p in ports:
-                if await Saber_Controller.port_is_anima(p):
-                    self.port = p
-                    break
-
-        if not self.port:
-            raise NoAnimaSaberException
-
-=======
             ports = Saber_Controller.get_anima_ports()
             if ports:
                 self.port = ports[0]
             else:  # No Anima was found
                 raise NoAnimaSaberException
         
->>>>>>> b886c15f
         # Initialize the serial connection
         self._ser = aioserial.AioSerial(self.port)
         self._ser.apply_settings(self._SERIAL_SETTINGS)
@@ -195,15 +154,10 @@
             pass
 
     @staticmethod
-<<<<<<< HEAD
+    @deprecated(version='0.18.1', reason="Use get_anima_ports() instead")
     async def get_ports() -> list[str]:
-        """Returns available serial ports as list of strings."""
-=======
-    @deprecated(version='0.18.1', reason="Use get_anima_ports() instead")
-    def get_ports() -> list[str]:
-        '''DEPRECATED: Use get_anima_ports() instead.
-        Returns available serial ports as list of strings.'''
->>>>>>> b886c15f
+        """DEPRECATED: Use get_anima_ports() instead.
+        Returns available serial ports as list of strings."""
         serial_ports = []
         match_string = r""
 
@@ -236,10 +190,6 @@
         return serial_ports
 
     @staticmethod
-<<<<<<< HEAD
-    async def port_is_anima(port: str) -> bool:
-        """Checks to see if the device attached to port is a Polaris Anima EVO.
-=======
     def get_anima_ports() -> list[str]:
         '''Returns a list of found ports with an Anima connected.
         If no Anima is found, it will return an empty list.'''
@@ -253,9 +203,8 @@
         return anima_ports
 
     @staticmethod
-    def port_is_anima(port: str) -> bool:
-        '''Checks to see if the device attached to port is a Polaris Anima EVO.
->>>>>>> b886c15f
+    async def port_is_anima(port: str) -> bool:
+        """Checks to see if the device attached to port is a Polaris Anima EVO.
         Returns True if an Anima is found, False otherwise.
 
         NB: This method will not throw exceptions. Any exceptions will cause result of False.
@@ -264,49 +213,6 @@
         try:
             log = logging.getLogger("Saber_Controller")
 
-<<<<<<< HEAD
-            log.debug(f"Checking if decvice on port {port} is a Polaris Anima EVO.")
-            ser = aioserial.AioSerial(port)
-            ser.apply_settings(Saber_Controller._SERIAL_SETTINGS)
-
-            # Checking logic (based on Nuntis' script):
-            # Send 'V?'. Return false if no response or respond with a 1.x version. Otherwise continue.
-            # Send 'S?'. Return false if no response or response doesn't start with 'S='. Otherwise continue.
-            # Send 'WR?'. Return false if empty or response doesn't sart with 'OK, Write'.
-            # Otherwise return true.
-            log.debug("Sending command: V?")
-            await ser.write_async(b"V?\n")
-            response = await ser.readline_async()
-            log.debug(f"Received response: {response}")
-            if not response or response.startswith(b"V=1."):
-                ser.close()
-                log.info(f"No Polaris Anima EVO found on port {port}")
-                return False
-
-            log.debug("Sending command: S?")
-            await ser.write_async(b"S?\n")
-            response = await ser.readline_async()
-            log.debug(f"Received response: {response}")
-            if not response or not response.startswith(b"S="):
-                ser.close()
-                log.debug(f"No Polaris Anima EVO found on port {port}")
-                return False
-
-            log.debug("Sending command: WR?")
-            await ser.write_async(b"WR?\n")
-            response = await ser.readline_async()
-            log.debug(f"Received response: {response}")
-            if not response or not response.startswith(b"OK, Write"):
-                ser.close()
-                log.debug(f"No Polaris Anima EVO found on port {port}")
-                return False
-
-            ser.close()
-            log.info(f"Found Polaris Anima EVO on port {port}")
-            return True
-        except Exception:
-            log.debug(f"No Polaris Anima EVO found on port {port}")
-=======
             log.debug(f'Checking if decvice on port {port} is a Polaris Anima EVO.')
             # Old Checking Logic
             # ------------------
@@ -358,7 +264,6 @@
             return False
         except:
             log.debug(f'No Polaris Anima EVO found on port {port}')
->>>>>>> b886c15f
             return False
 
     async def send_command(self, cmd: bytes) -> None:
@@ -621,7 +526,6 @@
                     response = await self.read_line()
                     self.log.debug(f"Beginning byte stream for file {fname}")
                     bytes = binary_file.read(1)
-<<<<<<< HEAD
                     print(
                         f"{fname} - Data sent: {getHumanReadableSize(bytes_sent)} - Data remaining: {getHumanReadableSize(file_size - bytes_sent)} - Speed: 0.00B/s",  # noqa: E501
                         end="",
@@ -636,16 +540,6 @@
                                 0.000087
                             )  # serial drivers write too fast on mac and linux, have to manually force wait
                         bytes_sent += len(bytes)
-=======
-                    print(f'{fname} - Data sent: {getHumanReadableSize(bytes_sent)} - Data remaining: {getHumanReadableSize(file_size - bytes_sent)} - Speed: 0.00B/s', end='', flush=True)
-                    time.sleep(0.000087)
-                    start_time = time.time()
-                    while bytes:
-                        self._ser.write(bytes)
-                        self._ser.flush()
-                        if platform.system() != 'Windows': time.sleep(0.000087) # serial drivers write too fast on mac and linux, have to manually force wait
-                        bytes_sent += 1#len(bytes)
->>>>>>> b886c15f
                         bytes = binary_file.read(1)
                         if bytes_sent % report_every_n_bytes == 0:
                             print(
