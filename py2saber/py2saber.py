--- conflicted
+++ resolved
@@ -19,10 +19,7 @@
 Polaris Anima EVO Comms Protocol:
     https://github.com/LamaDiLuce/polaris-opencore/blob/master/Documentation/COMMS-PROTOCOL.md
 """
-<<<<<<< HEAD
-
-=======
->>>>>>> d483da60
+
 
 import argparse
 import asyncio
@@ -35,27 +32,16 @@
 import sys
 import time
 
-<<<<<<< HEAD
 import aioserial
-=======
-import serial
-import serial.rs485
->>>>>>> d483da60
 import serial.tools.list_ports as lp
 from getch import pause_exit
 
 basedir = os.path.dirname(os.path.realpath(__file__))
 
-<<<<<<< HEAD
-script_version = '0.18.2'
-script_authors = 'Jason Ramboz'
-script_repo = 'https://github.com/jramboz/py2saber'
-=======
 script_version = "0.18.4"
 script_authors = "Jason Ramboz"
 script_repo = "https://github.com/jramboz/py2saber"
 
->>>>>>> d483da60
 
 # adapted from https://stackoverflow.com/a/66491013
 class DocDefaultException(Exception):
@@ -69,12 +55,8 @@
 
 # Custom Exceptions
 class NoAnimaSaberException(DocDefaultException):
-<<<<<<< HEAD
-    """No compatible Anima found. If an Anima is connected, try restarting it with the on/off switch. If the problem persists, try a different USB cable."""  # noqa: E501
-=======
     """No compatible Anima found. If an Anima is connected, try restarting it with the on/off switch.
     If the problem persists, try a different USB cable."""
->>>>>>> d483da60
 
 
 class AnimaNotReadyException(DocDefaultException):
@@ -112,20 +94,6 @@
     """Controls communication with an OpenCore-based lightsaber."""
 
     # Serial port communication settings
-<<<<<<< HEAD
-    _SERIAL_SETTINGS = {'baudrate': 1152000, 
-                        'bytesize': 8, 
-                        'parity': 'N', 
-                        'stopbits': 1, 
-                        'xonxoff': False, 
-                        'dsrdtr': False, 
-                        'rtscts': False, 
-                        'timeout': 3, 
-                        'write_timeout': None, 
-                        'inter_byte_timeout': None}
-    
-    _CHUNK_SIZE = 128   # NXTs run into buffer problems if you try to send more than 128 bytes at a time
-=======
     _SERIAL_SETTINGS = {
         "baudrate": 1152000,
         "bytesize": 8,
@@ -140,7 +108,6 @@
     }
 
     _CHUNK_SIZE = 128  # NXTs run into buffer problems if you try to send more than 128 bytes at a time
->>>>>>> d483da60
 
     _FILE_DELAY = 5  # Number of seconds to pause between file uploads
 
@@ -166,13 +133,8 @@
         """Initialize an already created controller"""
         # If a specific port is supplied, check that it is an OpenCore saber
         if self.port:
-<<<<<<< HEAD
             if not await Saber_Controller.port_is_anima(self.port):
                 self.log.error(f"No OpenCore saber found on port {self.port}")
-=======
-            if not Saber_Controller.port_is_anima(port):
-                self.log.error(f"No OpenCore saber found on port {port}")
->>>>>>> d483da60
                 raise NoAnimaSaberException
         # Otherwise, use the first port found with an OpenCore saber connected
         else:
@@ -185,30 +147,17 @@
         # Initialize the serial connection
         self._ser = aioserial.AioSerial(self.port)
         self._ser.apply_settings(self._SERIAL_SETTINGS)
-<<<<<<< HEAD
-
-    def __del__(self):
-        try:
-            # Exception handling is necessary for the case that no saber was found during initialization.
-            # In this case, self._ser never gets created.
-=======
-        # self._ser.rs485_mode = serial.rs485.RS485Settings()
 
     def __del__(self):
         # Exception handling is necessary for the case that no saber was found during initialization.
         # In this case, self._ser never gets created.
         try:
->>>>>>> d483da60
             self._ser.close()
         except Exception:
             pass
 
     @staticmethod
-<<<<<<< HEAD
     async def get_ports() -> list[str]:
-=======
-    def get_ports() -> list[str]:
->>>>>>> d483da60
         """DEPRECATED: Use get_anima_ports() instead.
         Returns available serial ports as list of strings."""
         serial_ports = []
@@ -243,15 +192,9 @@
         return serial_ports
 
     @staticmethod
-<<<<<<< HEAD
     async def get_anima_ports() -> list[str]:
-        '''Returns a list of found ports with an Anima connected.
-        If no Anima is found, it will return an empty list.'''
-=======
-    def get_anima_ports() -> list[str]:
         """Returns a list of found ports with an Anima connected.
         If no Anima is found, it will return an empty list."""
->>>>>>> d483da60
         anima_ports = []
         # Search by VID and PID.
         # EVO: VID=16C0 PID=0483
@@ -262,11 +205,7 @@
         return anima_ports
 
     @staticmethod
-<<<<<<< HEAD
     async def port_is_anima(port: str) -> bool:
-=======
-    def port_is_anima(port: str) -> bool:
->>>>>>> d483da60
         """Checks to see if the device attached to port is a Polaris Anima EVO.
         Returns True if an Anima is found, False otherwise.
 
@@ -331,11 +270,7 @@
             log.debug(f"No Polaris Anima EVO found on port {port}")
             return False
 
-<<<<<<< HEAD
     async def send_command(self, cmd: bytes) -> None:
-=======
-    def send_command(self, cmd: bytes) -> None:
->>>>>>> d483da60
         """Send command string to attached saber. It will automatically add b'\n' terminator if not already present.
 
         Note: this method does not check that the saber is write-ready."""
@@ -343,11 +278,7 @@
             cmd += b"\n"
         if len(cmd) <= self._CHUNK_SIZE:  # Send the whole thing at once
             self.log.debug(f"Sending command to saber: {cmd}")
-<<<<<<< HEAD
             await self._ser.write_async(cmd)
-=======
-            self._ser.write(cmd)
->>>>>>> d483da60
         else:  # send in chunks
             self.log.debug(f"Sending command in chunks of {self._CHUNK_SIZE} bytes")
             pos = 0
@@ -355,7 +286,6 @@
                 self.log.debug(
                     f"Sending command to saber: {cmd[pos:pos+self._CHUNK_SIZE]}"
                 )
-<<<<<<< HEAD
                 await self._ser.write_async(cmd[pos:pos + self._CHUNK_SIZE])
                 pos += self._CHUNK_SIZE
                 await asyncio.sleep(0.5)
@@ -369,44 +299,14 @@
         return response
 
     async def saber_is_ready(self) -> bool:
-=======
-                self._ser.write(cmd[pos:pos + self._CHUNK_SIZE])
-                pos += self._CHUNK_SIZE
-                time.sleep(0.5)
-
-    def read_line(self) -> bytes:
-        """Reads the next line (terminated by b'\n') from the serial buffer.
-
-        Note: this removes the line from the buffer."""
-        response = self._ser.readline()
-        self.log.debug(f"Received response: {response}")
-        # Sometimes it seems the read request comes too fast, before the anima has had a chance to respond.
-        # So now, if I get a blank response, I wait and try again until a response is received or timeout.
-        if not response:
-            tries = 1
-            max_tries = 2
-            while not response and tries < max_tries:
-                time.sleep(0.5)
-                response = self._ser.readline()
-                self.log.debug(f"Received response: {response}")
-                tries += 1
-        return response
-
-    def saber_is_ready(self) -> bool:
->>>>>>> d483da60
         """Checks to see if saber is ready to receive commands.
 
         NB: This method will not throw exceptions. Any exceptions will cause result of False.
         """
         try:
-<<<<<<< HEAD
             await self.send_command(b"WR?")
             response = await self.read_line()
             self.log.debug(f"Response = {response}")
-=======
-            self.send_command(b"WR?")
-            response = self.read_line()
->>>>>>> d483da60
             if response == b"OK, Write Ready\n":
                 self.log.debug("Saber is ready to receive commands.")
                 return True
@@ -416,27 +316,16 @@
             self.log.error("Saber is not ready to receive commands.")
             return False
 
-<<<<<<< HEAD
     async def get_saber_info(self) -> dict:
         """Retrieve firmware version and serial number from saber. Returns a dict with keys 'version' and 'serial'."""
         if await self.saber_is_ready():
-=======
-    def get_saber_info(self) -> dict:
-        """Retrieve firmware version and serial number from saber. Returns a dict with keys 'version' and 'serial'."""
-        if self.saber_is_ready():
->>>>>>> d483da60
             self.log.info("Retrieving firmware version and serial number from saber.")
             info = {}
 
             # get firmware version
             cmd = b"V?"
-<<<<<<< HEAD
             await self.send_command(cmd)
             response = await self.read_line()
-=======
-            self.send_command(cmd)
-            response = self.read_line()
->>>>>>> d483da60
             if not response or not response.startswith(b"V="):
                 raise InvalidSaberResponseException(
                     f"Command: {cmd}\nResponse: {response}"
@@ -446,13 +335,8 @@
 
             # get serial number
             cmd = b"S?"
-<<<<<<< HEAD
             await self.send_command(cmd)
             response = await self.read_line()
-=======
-            self.send_command(cmd)
-            response = self.read_line()
->>>>>>> d483da60
             if not response or not response.startswith(b"S="):
                 raise InvalidSaberResponseException(
                     f"Command: {cmd}\nResponse: {response}"
@@ -465,16 +349,11 @@
         else:
             raise AnimaNotReadyException
 
-<<<<<<< HEAD
     async def list_files_on_saber_as_bytes(self) -> bytes:
-=======
-    def list_files_on_saber_as_bytes(self) -> bytes:
->>>>>>> d483da60
         """Returns the raw byte string reported by the saber LIST? command."""
         file_list = b""
         self.log.info("Retrieving file list from saber.")
 
-<<<<<<< HEAD
         if await self.saber_is_ready():
             cmd = b"LIST?"
             await self.send_command(cmd)
@@ -482,15 +361,6 @@
 
             while not response.endswith(b"\x03\n"):
                 response = await self.read_line()
-=======
-        if self.saber_is_ready():
-            cmd = b"LIST?"
-            self.send_command(cmd)
-            response = b""
-
-            while not response.endswith(b"\x03\n"):
-                response = self.read_line()
->>>>>>> d483da60
                 file_list += response
 
             self.log.debug(f"Final byte string: {file_list}")
@@ -498,11 +368,7 @@
         else:
             raise AnimaNotReadyException
 
-<<<<<<< HEAD
     async def list_files_on_saber(self) -> dict[str:int]:
-=======
-    def list_files_on_saber(self) -> dict[str:int]:
->>>>>>> d483da60
         """Returns a dictionary containing the files on the saber.
         Key is the filename, value is the file size in bytes."""
         file_dict = {}
@@ -513,7 +379,6 @@
             file_dict[match[0]] = int(match[1])
         return file_dict
 
-<<<<<<< HEAD
     async def erase_all_files(self, progress_callback: callable = None) -> None:
         """Erases all files on the anima. USE CAREFULLY."""
         if await self.saber_is_ready():
@@ -528,28 +393,11 @@
             self._ser.timeout = 5  # increase timeout while we wait for #s to display
             i = 0
             c = await self._ser.read_async(1)
-=======
-    def erase_all_files(self, progress_callback: callable = None) -> None:
-        """Erases all files on the anima. USE CAREFULLY."""
-        if self.saber_is_ready():
-            self.log.info("Erasing all files on saber. This may take several minutes.")
-            cmd = b"ERASE=ALL"
-            self.send_command(cmd)
-
-            # Listen to output stream to make sure process is ongoing/completed
-            response = (
-                self.read_line()
-            )  # "Erasing Serial Flash, this may take 20s to 2 minutes\n"
-            self._ser.timeout = 5  # increase timeout while we wait for #s to display
-            i = 0
-            c = self._ser.read(1)
->>>>>>> d483da60
             while c < b"\x41":  # any ascii character before 'A'
                 if self.gui:
                     i += 1
                     progress_callback.emit(i * 100 // 140)
                 print(c.decode(), end="", flush=True)
-<<<<<<< HEAD
                 c = await self._ser.read_async(1)
             # manually read the next line using the serial connection and combine it with the last char read.
             response = c + await self._ser.readline_async()
@@ -558,97 +406,51 @@
             )  # b'OK, Now re-load your sound files.\n'
             response = await self.read_line()  # b'OK, Serial Flash Erased.\n'
             response = await self.read_line()  # b'\n'
-=======
-                c = self._ser.read(1)
-            # manually read the next line using the serial connection and combine it with the last char read.
-            response = c + self._ser.readline()
-            self.log.debug(
-                f"Received response: {response}"
-            )  # b'OK, Now re-load your sound files.\n'
-            response = self.read_line()  # b'OK, Serial Flash Erased.\n'
-            response = self.read_line()  # b'\n'
->>>>>>> d483da60
             if self.gui:
                 progress_callback.emit(100)
             self._ser.timeout = self._SERIAL_SETTINGS["timeout"]
         else:
             raise AnimaNotReadyException
 
-<<<<<<< HEAD
     async def get_free_space(self) -> int:
         """Returns the amount of free space in Anima storage in bytes."""
         self.log.info("Getting free space on Anima.")
         cmd = b"FREE?"
         await self.send_command(cmd)
         response = await self.read_line()
-=======
-    def get_free_space(self) -> int:
-        """Returns the amount of free space in Anima storage in bytes."""
-        self.log.info("Getting free space on Anima.")
-        cmd = b"FREE?"
-        self.send_command(cmd)
-        response = self.read_line()
->>>>>>> d483da60
         r = response.decode().strip()
         free_space = int(r[5:])
         self.log.info(f"Free space: {free_space} bytes")
         return free_space
 
-<<<<<<< HEAD
     async def get_used_space(self) -> int:
         """Returns the amount of used space in Anima storage in bytes."""
         self.log.info("Getting used space on Anima.")
         cmd = b"USED?"
         await self.send_command(cmd)
         response = await self.read_line()
-=======
-    def get_used_space(self) -> int:
-        """Returns the amount of used space in Anima storage in bytes."""
-        self.log.info("Getting used space on Anima.")
-        cmd = b"USED?"
-        self.send_command(cmd)
-        response = self.read_line()
->>>>>>> d483da60
         r = response.decode().strip()
         used_space = int(r[5:])
         self.log.info(f"Used space: {used_space} bytes")
         return used_space
 
-<<<<<<< HEAD
     async def get_total_space(self) -> int:
         """Returns the amount of total storage space in Anima storage in bytes."""
         self.log.info("Getting total storage space on Anima.")
         cmd = b"SIZE?"
         await self.send_command(cmd)
         response = await self.read_line()
-=======
-    def get_total_space(self) -> int:
-        """Returns the amount of total storage space in Anima storage in bytes."""
-        self.log.info("Getting total storage space on Anima.")
-        cmd = b"SIZE?"
-        self.send_command(cmd)
-        response = self.read_line()
->>>>>>> d483da60
         r = response.decode().strip()
         total_space = int(r[5:])
         self.log.info(f"Total space: {total_space} bytes")
         return total_space
 
-<<<<<<< HEAD
     async def read_config_ini(self) -> str:
         """Read the config.ini file from saber and return as a string"""
         self.log.info("Reading config.ini from saber")
         cmd = b"RD?config.ini\n"
         await self.send_command(cmd)
         # Anima doesn't seem to properly send STX/ETX bytes. Instead just sends '2' and '3'
-=======
-    def read_config_ini(self) -> str:
-        """Read the config.ini file from saber and return as a string"""
-        self.log.info("Reading config.ini from saber")
-        cmd = b"RD?config.ini\n"
-        self.send_command(cmd)
-        # Anima doesn't seem to properly sent STX/ETX bytes. Instead just sends '2' and '3'
->>>>>>> d483da60
         config = b""
         while not config.endswith(b"}3"):
             # read one byte at a time, since last line isn't terminated with \n
@@ -658,35 +460,23 @@
         # slice off first and last char ('2' and '3')
         return config.decode().strip()[1:-1]
 
-<<<<<<< HEAD
     async def anima_is_NXT(self) -> bool:
         """Returns True if the attached saber is an NXT, False if not."""
+        self.log.debug("Checking whether Anima is NXT...")
         info = await self.get_saber_info()
         if info["version"][:4] == "NXT_":
-=======
-    def anima_is_NXT(self) -> bool:
-        """Returns True if the attached saber is an NXT, False if not."""
-        self.log.debug("Checking whether Anima is NXT...")
-        info = self.get_saber_info()
-        if info["version"][:4] == "NXT_":
             self.log.debug("Anima is NXT.")
->>>>>>> d483da60
             return True
         self.log.debug("Anima is not NXT.")
         return False
 
-<<<<<<< HEAD
     async def write_files_to_saber(
-=======
-    def write_files_to_saber(
->>>>>>> d483da60
         self,
         files: list[str],
         progress_callback: callable = None,
         add_beep: bool = True,
     ) -> None:
         """Write file(s) to saber. Expects a list of file names.
-<<<<<<< HEAD
 
         If add_beep is True (default), this method will automatically add the defauly BEEP.RAW for NXT sabers if no
         other BEEP.RAW is supplied or already on saber.
@@ -695,22 +485,10 @@
         this method.
         """
         files.sort()
+
+        SLEEP_TIME = 0.0
         if await self.anima_is_NXT():
-=======
-
-        If add_beep is True (default), this method will automatically add the defauly BEEP.RAW for NXT sabers if
-        no other BEEP.RAW is supplied or already on saber.
-
-        NB: This method does no checking that files exist either on disk or saber. Please verify files before
-        calling this method.
-        """
-        files.sort()
-
-        SLEEP_TIME = 0.0
-
-        if self.anima_is_NXT():
             # --- Manage BEEP file ---
->>>>>>> d483da60
             beep_files = [file for file in files if "BEEP.RAW" in file]
             # if a BEEP.RAW is specified, move it to the end of the list.
             # NXTs seem to do better if BEEP.RAW is the last file uploaded
@@ -720,26 +498,19 @@
                     files.remove(file)
                     files.append(file)
             elif add_beep:
-<<<<<<< HEAD
                 current_files = await self.list_files_on_saber()
-=======
-                current_files = self.list_files_on_saber()
->>>>>>> d483da60
                 if "BEEP.RAW" not in current_files.keys():
                     self.log.info(
                         "NXT saber detected and no BEEP.RAW provided. Adding default BEEP.RAW."
                     )
                     files.append(os.path.join(basedir, "OpenCore_OEM", "BEEP.RAW"))
 
-<<<<<<< HEAD
-=======
             # --- Manage NXT timing ---
             # For NXTs on non-Windows systems, we need to manually delay between bytes - still TBD why
             if platform.system() != "Windows":
                 self.log.info("Anima NXT detected on non-Windows system. Manually managing upload speed.")
                 SLEEP_TIME = 0.000087
 
->>>>>>> d483da60
         self.log.info(f"Preparing to write file(s) to saber: {files}")
         for file in files:
             self.log.info(f"Writing file to saber: {file}")
@@ -747,21 +518,13 @@
             # Check for enough free space
             file_size = os.path.getsize(file)
             self.log.debug(f"File size: {file_size}")
-<<<<<<< HEAD
             free_space = await self.get_free_space()
-=======
-            free_space = self.get_free_space()
->>>>>>> d483da60
             if free_space < file_size:
                 raise NotEnoughFreeSpaceException(f"File: {file}")
 
             # Write the file
             with open(file, mode="rb") as binary_file:
-<<<<<<< HEAD
                 if await self.saber_is_ready():
-=======
-                if self.saber_is_ready():
->>>>>>> d483da60
                     bytes_sent = 0
                     fname = os.path.basename(file)
                     report_every_n_bytes = (
@@ -775,13 +538,8 @@
                         + str(file_size).encode("utf-8")
                         + b"\n"
                     )
-<<<<<<< HEAD
                     await self.send_command(cmd)
                     response = await self.read_line()
-=======
-                    self.send_command(cmd)
-                    response = self.read_line()
->>>>>>> d483da60
                     self.log.debug(f"Beginning byte stream for file {fname}")
                     bytes = binary_file.read(1)
                     print(
@@ -789,25 +547,13 @@
                         end="",
                         flush=True,
                     )
-<<<<<<< HEAD
-                    await asyncio.sleep(0.000087)
-                    start_time = time.time()
-                    while bytes:
-                        await self._ser.write_async(bytes)
-                        if platform.system() != "Windows":
-                            await asyncio.sleep(
-                                0.000087
-                            )  # serial drivers write too fast on mac and linux, have to manually force wait
-                        bytes_sent += len(bytes)
-=======
-                    time.sleep(SLEEP_TIME)
+                    await asyncio.sleep(SLEEP_TIME)
                     start_time = time.time()
                     while bytes:
                         self._ser.write(bytes)
                         self._ser.flush()
-                        time.sleep(SLEEP_TIME)  # will be 0.0 if EVO
+                        await asyncio.sleep(SLEEP_TIME)  # will be 0.0 if EVO
                         bytes_sent += 1  # len(bytes)
->>>>>>> d483da60
                         bytes = binary_file.read(1)
                         if bytes_sent % report_every_n_bytes == 0:
                             print(
@@ -825,11 +571,7 @@
                 else:
                     raise AnimaNotReadyException
 
-<<<<<<< HEAD
             response = await self.read_line()
-=======
-            response = self.read_line()
->>>>>>> d483da60
             if not response == b"OK, Write Complete\n":
                 raise AnimaFileWriteException(
                     f"Error message: {response.strip().decode()}"
@@ -848,11 +590,7 @@
                     await asyncio.sleep(i)
                     i = 0
                 else:
-<<<<<<< HEAD
                     await asyncio.sleep(1)
-=======
-                    time.sleep(1)
->>>>>>> d483da60
                     print(" .", end="", flush=True)
                     i -= 1
             print("\r", end="", flush=True)
@@ -869,7 +607,6 @@
             + bytes(str(w), "ascii")
         )
 
-<<<<<<< HEAD
     async def preview_color(self, r: int, g: int, b: int, w: int):
         cmd = b"P=" + self.rgbw_to_byte_str(r, g, b, w) + b"\n"
         await self.send_command(cmd)
@@ -878,16 +615,6 @@
             raise InvalidSaberResponseException(f"Command: {cmd}\nResponse: {response}")
 
     async def set_color(self, bank: int, effect: str, r: int, g: int, b: int, w: int):
-=======
-    def preview_color(self, r: int, g: int, b: int, w: int):
-        cmd = b"P=" + self.rgbw_to_byte_str(r, g, b, w) + b"\n"
-        self.send_command(cmd)
-        response = self.read_line()
-        if response[:2] != b"OK":
-            raise InvalidSaberResponseException(f"Command: {cmd}\nResponse: {response}")
-
-    def set_color(self, bank: int, effect: str, r: int, g: int, b: int, w: int):
->>>>>>> d483da60
         """Writes a color setting to the saber.
         bank specifies which bank (0-7).
         effect is one of "color", "clash", or "swing".
@@ -910,7 +637,6 @@
             + self.rgbw_to_byte_str(r, g, b, w)
             + b"\n"
         )
-<<<<<<< HEAD
         await self.send_command(cmd)
         response = await self.read_line()
         if response[:2] != b"OK":
@@ -930,27 +656,6 @@
     def _get_cmd_for_sound_effect(effect: str) -> bytes:
         """returns the command header for the given sound effect.
         Calling function needs to either add '?' or '=' to the end."""
-=======
-        self.send_command(cmd)
-        response = self.read_line()
-        if response[:2] != b"OK":
-            raise InvalidSaberResponseException(f"Command: {cmd}\nResponse: {response}")
-        self.save_config()
-
-    def set_active_bank(self, bank: int):
-        """Sets the active bank (0-7)"""
-        cmd = b"B=" + bytes(str(bank), "ascii") + b"\n"
-        self.send_command(cmd)
-        response = self.read_line()
-        if response[:2] != b"OK":
-            raise InvalidSaberResponseException(f"Command: {cmd}\nResponse: {response}")
-        self.save_config()
-
-    @staticmethod
-    def _get_cmd_for_sound_effect(effect: str) -> bytes:
-        """returns the command header for the given sound effect. Calling function needs to either add '?' or '='
-        to the end."""
->>>>>>> d483da60
         match effect:
             case "on":
                 return b"sON"
@@ -971,11 +676,7 @@
                     f"Specified effect: {effect}"
                 )
 
-<<<<<<< HEAD
     async def set_sounds_for_effect(self, effect: str, files: list[str]):
-=======
-    def set_sounds_for_effect(self, effect: str, files: list[str]):
->>>>>>> d483da60
         """Sets the sound list for a given effect."""
         if not self.gui:
             print(f'Setting sound files for effect "{effect}".')
@@ -986,7 +687,6 @@
             + b"="
             + ",".join(files).encode("utf-8")
         )
-<<<<<<< HEAD
         await self.send_command(cmd)
         response = await self.read_line()
         if response != b"OK " + cmd + b"\n":
@@ -999,26 +699,11 @@
         cmd = self._get_cmd_for_sound_effect(effect) + b"?"
         await self.send_command(cmd)
         response = await self.read_line()
-=======
-        self.send_command(cmd)
-        response = self.read_line()
-        if response != b"OK " + cmd + b"\n":
-            raise InvalidSaberResponseException(f"Command: {cmd}\nResponse: {response}")
-        self.save_config()
-
-    def get_sounds_for_effect(self, effect: str) -> list[str]:
-        """Returns a list of filenames Anima is using for the specified effect."""
-        self.log.debug(f'Retrieving list of sound files for effect "{effect}".')
-        cmd = self._get_cmd_for_sound_effect(effect) + b"?"
-        self.send_command(cmd)
-        response = self.read_line()
->>>>>>> d483da60
         r = response.split(b"=")
         if r[0] != self._get_cmd_for_sound_effect(effect):
             raise InvalidSaberResponseException(f"Command: {cmd}\nResponse: {response}")
         return r[1].decode().strip().split(",")
 
-<<<<<<< HEAD
     async def save_config(self):
         """Save the current configuration to the saber."""
         self.log.debug("Saving configuration on saber.")
@@ -1029,18 +714,6 @@
             raise InvalidSaberResponseException(f"Command: {cmd}\nResponse: {response}")
 
     async def auto_assign_sound_effects(self):
-=======
-    def save_config(self):
-        """Save the current configuration to the saber."""
-        self.log.debug("Saving configuration on saber.")
-        cmd = b"SAVE"
-        self.send_command(cmd)
-        response = self.read_line()
-        if response != b"OK SAVE\n":
-            raise InvalidSaberResponseException(f"Command: {cmd}\nResponse: {response}")
-
-    def auto_assign_sound_effects(self):
->>>>>>> d483da60
         """Attempt to automatically set sound effects based on the files currently on the saber."""
         effects = {  # dictionary of effects and matching filename patterns
             "on": "POWERON",
@@ -1052,13 +725,8 @@
             "smoothSwingB": "SMOOTHSWINGL",
         }
         files = (
-<<<<<<< HEAD
             await self.list_files_on_saber()
         ).keys()  # Just the keys because we only need the filenames
-=======
-            self.list_files_on_saber().keys()
-        )  # Just the keys because we only need the filenames
->>>>>>> d483da60
 
         if not self.gui:
             print("Automatically assigning effects based on the default naming scheme.")
@@ -1081,7 +749,6 @@
             await asyncio.sleep(0.5)
 
 
-
 # ---------------------------------------------------------------------- #
 # Command Line Operations                                                #
 # ---------------------------------------------------------------------- #
@@ -1094,11 +761,7 @@
     log.debug(e, exc_info=True)
 
 
-<<<<<<< HEAD
 async def main_func():
-=======
-def main_func():
->>>>>>> d483da60
     log = logging.getLogger()
     handler = logging.StreamHandler(sys.stdout)
     handler.setFormatter(logging.Formatter("%(levelname)s: %(message)s"))
@@ -1148,12 +811,7 @@
         "-c",
         "--continue-on-file-not-found",
         action="store_true",
-<<<<<<< HEAD
         help="If one or more specified files do not exist, continue processing the remaining files (otherwise program will exit)",  # noqa: E501
-=======
-        help="If one or more specified files do not exist, continue processing the remaining files \
-            (otherwise program will exit)",
->>>>>>> d483da60
     )
     parser.add_argument(
         "-D", "--debug", action="store_true", help="Show debugging information"
@@ -1181,12 +839,7 @@
         "-e",
         "--set-effects",
         action="store_true",
-<<<<<<< HEAD
         help="Automatically assign sound files to effects based on the default file naming scheme. (default) (Can be used alone to set effects for the files currently on the saber)",  # noqa: E501
-=======
-        help="Automatically assign sound files to effects based on the default file naming scheme. (default) \
-            (Can be used alone to set effects for the files currently on the saber)",
->>>>>>> d483da60
     )
     auto_set_effects.add_argument(
         "-n",
@@ -1210,63 +863,38 @@
     # Find port that Anima is connected to
     try:
         print("Searching for OpenCore saber.")
-<<<<<<< HEAD
         sc = await Saber_Controller.create(
             loglevel=logging.DEBUG if args.debug else logging.ERROR
         )
-=======
-        sc = Saber_Controller(loglevel=logging.DEBUG if args.debug else logging.ERROR)
->>>>>>> d483da60
         print(f"OpenCore saber found on port {sc.port}")
 
         # Execute functions based on arguments provided
         if args.info:  # display saber information
             print("\nRetrieving saber information")
-<<<<<<< HEAD
             inf = await sc.get_saber_info()
-=======
-            inf = sc.get_saber_info()
->>>>>>> d483da60
             print(
                 f'Firmware version:\tv{inf["version"]}\nSerial Number:\t\t{inf["serial"]}'
             )
 
         if args.list:  # list files on saber
             print("\nRetrieving list of files on saber.")
-<<<<<<< HEAD
             file_list = await sc.list_files_on_saber_as_bytes()
-=======
-            file_list = sc.list_files_on_saber_as_bytes()
->>>>>>> d483da60
             print(file_list.decode().strip())
 
         if args.config:
             print("\nRetrieving config.ini from saber")
-<<<<<<< HEAD
             config = await sc.read_config_ini()
-=======
-            config = sc.read_config_ini()
->>>>>>> d483da60
             print("Config.ini:\n")
             print(config)
 
         if args.cmd:
             print(f"\nSending command to saber: {args.cmd}")
-<<<<<<< HEAD
             await sc.send_command(args.cmd.encode("utf-8"))
             response = (await sc.read_line()).strip().decode("utf-8")
             print("Received response: ")
             while response:
                 print(response)
                 response = (await sc.read_line()).strip().decode("utf-8")
-=======
-            sc.send_command(args.cmd.encode("utf-8"))
-            response = sc.read_line().strip().decode("utf-8")
-            print("Received response: ")
-            while response:
-                print(response)
-                response = sc.read_line().strip().decode("utf-8")
->>>>>>> d483da60
             return
 
         if args.set_effects and not args.files:
@@ -1281,11 +909,7 @@
             if yorn.lower() == "y" or yorn.lower() == "yes":
                 # do the thing
                 print("Erasing all files on saber. This may take several minutes.")
-<<<<<<< HEAD
                 await sc.erase_all_files()
-=======
-                sc.erase_all_files()
->>>>>>> d483da60
                 print(
                     "\nAll sound files on saber have been erased. Please re-load your sound files."
                 )
@@ -1330,11 +954,7 @@
 
             # send files to saber
             try:
-<<<<<<< HEAD
                 await sc.write_files_to_saber(verified_files, add_beep=not args.no_beep)
-=======
-                sc.write_files_to_saber(verified_files, add_beep=not args.no_beep)
->>>>>>> d483da60
                 print(
                     f'\nSuccessfully wrote file{"s" if len(verified_files) > 1 else ""} to saber: {verified_files}'
                 )
@@ -1356,8 +976,4 @@
 
 
 if __name__ == "__main__":
-<<<<<<< HEAD
-    asyncio.run(main_func())
-=======
-    main_func()
->>>>>>> d483da60
+    asyncio.run(main_func())