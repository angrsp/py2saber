pyserial
<<<<<<< HEAD
aioserial
py-getch
=======
py-getch
Deprecated
>>>>>>> b886c15f
<|MERGE_RESOLUTION|>--- conflicted
+++ resolved
@@ -1,8 +1,4 @@
 pyserial
-<<<<<<< HEAD
 aioserial
 py-getch
-=======
-py-getch
-Deprecated
->>>>>>> b886c15f
+Deprecated