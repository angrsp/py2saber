[bumpversion]
<<<<<<< HEAD
current_version = 0.18.2
=======
current_version = 0.18.4
>>>>>>> d483da60
commit = True
tag = True
sign_tags = True

[bumpversion:file:py2saber/py2saber.py]

[bumpversion:file:py2saber/__init__.py]

[bumpversion:file:pyproject.toml]

[bumpversion:file:dist/pycodesign.ini]<|MERGE_RESOLUTION|>--- conflicted
+++ resolved
@@ -1,9 +1,5 @@
 [bumpversion]
-<<<<<<< HEAD
-current_version = 0.18.2
-=======
 current_version = 0.18.4
->>>>>>> d483da60
 commit = True
 tag = True
 sign_tags = True
