[bumpversion]
<<<<<<< HEAD
current_version = 0.18.5
=======
current_version = 0.18.6
>>>>>>> 2def247b
commit = True
tag = True
sign_tags = True

[bumpversion:file:py2saber/py2saber.py]

[bumpversion:file:py2saber/__init__.py]

[bumpversion:file:pyproject.toml]

[bumpversion:file:dist/pycodesign.ini]<|MERGE_RESOLUTION|>--- conflicted
+++ resolved
@@ -1,9 +1,5 @@
 [bumpversion]
-<<<<<<< HEAD
-current_version = 0.18.5
-=======
 current_version = 0.18.6
->>>>>>> 2def247b
 commit = True
 tag = True
 sign_tags = True
