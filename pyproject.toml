[build-system]
requires = ["setuptools>=61.0.0", "wheel"]
build-backend = "setuptools.build_meta"

[project]
name = "py2saber"
<<<<<<< HEAD
version = "0.18.5"
=======
version = "0.18.6"
>>>>>>> 2def247b
description = "Python-based utility for OpenCore lightsabers"
readme = "README.md"
authors = [{name = "Jason Ramboz", email = "jramboz@gmail.com"}]
license = {file = "COPYING"}
classifiers = [
    "License :: OSI Approved :: GNU General Public License v3 (GPLv3)",
    "Programming Language :: Python",
    "Programming Language :: Python :: 3",
    "Development Status :: 4 - Beta",
]
keywords = ["polaris", "ludosport", "lightsabers", "opencore"]
dependencies = [
    "pyserial >= 3.5",
    "py-getch"
]
requires-python = ">=3.9"

[project.urls]
Homepage = "https://github.com/jramboz/py2saber"

[project.scripts]
py2saber = "py2saber.py2saber:main_func"<|MERGE_RESOLUTION|>--- conflicted
+++ resolved
@@ -4,11 +4,7 @@
 
 [project]
 name = "py2saber"
-<<<<<<< HEAD
-version = "0.18.5"
-=======
 version = "0.18.6"
->>>>>>> 2def247b
 description = "Python-based utility for OpenCore lightsabers"
 readme = "README.md"
 authors = [{name = "Jason Ramboz", email = "jramboz@gmail.com"}]
