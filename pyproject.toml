--- conflicted
+++ resolved
@@ -4,11 +4,7 @@
 
 [project]
 name = "py2saber"
-<<<<<<< HEAD
-version = "0.18.2"
-=======
 version = "0.18.4"
->>>>>>> d483da60
 description = "Python-based utility for OpenCore lightsabers"
 readme = "README.md"
 authors = [{name = "Jason Ramboz", email = "jramboz@gmail.com"}]
